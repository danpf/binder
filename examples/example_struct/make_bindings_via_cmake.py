#!/usr/bin/env python3

import glob
import os
import sys
import shutil
import subprocess
from distutils.sysconfig import get_python_inc


# Overall script settings
binder_executable = glob.glob(f'{os.getcwd()}/../../build/llvm-4.0.0/build_4.0.0*/bin/binder')[0]
bindings_dir = 'cmake_bindings'
binder_source = f'{os.getcwd()}/../../source'
pybind_source = f'{os.getcwd()}/../../build/pybind11/include'
use_pybind_stl = True
#use_pybind_stl = False
this_project_source = f'{os.getcwd()}/include'
this_project_include = this_project_source
this_project_namespace_to_bind = 'testers'
python_module_name = 'test_struct'

def make_all_includes():
    all_includes = []
    all_include_filename = 'all_cmake_includes.hpp'
    for filename in (glob.glob(f'{this_project_source}/**/*.hpp', recursive=True)+
                     glob.glob(f'{this_project_source}/**/*.cpp', recursive=True)+
                     glob.glob(f'{this_project_source}/**/*.h', recursive=True)+
                     glob.glob(f'{this_project_source}/**/*.cc', recursive=True)+
                     glob.glob(f'{this_project_source}/**/*.c', recursive=True)):
        with open(filename, 'r') as fh:
            for line in fh:
                if line.startswith('#include'):
                    all_includes.append(line.strip())
    all_includes = list(set(all_includes))
    with open(all_include_filename, 'w') as fh:
        for include in all_includes:
            fh.write(f'{include}\n')
    return all_include_filename


def make_bindings_code(all_includes_fn):
    shutil.rmtree(bindings_dir, ignore_errors=True)
    os.mkdir(bindings_dir)
<<<<<<< HEAD
    binder_executable = glob.glob(f"{os.getcwd()}/../../build/llvm-4.0.0/build_4.0.0*/bin/binder")[0]
    command = f'{binder_executable} --root-module test_struct --prefix {os.getcwd()}/{bindings_dir}/ --bind testers {all_includes_fn} -- -std=c++11 -I{os.getcwd()}/include -DNDEBUG -v'.split()
    print(" ".join(command))
=======
    command = (f'{binder_executable} --root-module {python_module_name} '
               f'--prefix {os.getcwd()}/{bindings_dir}/ '
               f'--bind {this_project_namespace_to_bind} '
               + ('--config config.cfg ' if use_pybind_stl else '') +
               f'-trace {all_includes_fn}  -- -std=c++11 '
               f'-I{this_project_include} -DNDEBUG -v').split()
    print(' '.join(command))
>>>>>>> e4b55bbb
    ret = subprocess.call(command)
    sources_to_compile = []
    with open(f'{bindings_dir}/{python_module_name}.sources', 'r') as fh:
        for line in fh:
            sources_to_compile.append(line.strip())
    return sources_to_compile


def compile_sources(sources_to_compile):
    og_dir = os.getcwd()
    os.chdir(bindings_dir)
    lines_to_write = []
    lines_to_write.append(f'project({python_module_name})')

    compiled_sources = []
    include_directories = []
    for include_dir in [binder_source, this_project_source, this_project_include, pybind_source, get_python_inc()]:
        lines_to_write.append(f'include_directories({include_dir})')
    lines_to_write.append('set_property(GLOBAL PROPERTY POSITION_INDEPENDENT_CODE ON)') # -fPIC
    lines_to_write.append('add_definitions(-DNDEBUG)')

    lines_to_write.append(f'add_library({python_module_name} SHARED')
    for source in sources_to_compile:
        lines_to_write.append(f'\t{source}')
    lines_to_write.append(')')
    lines_to_write.append(f'set_target_properties({python_module_name} PROPERTIES PREFIX "")')
    lines_to_write.append(f'set_target_properties({python_module_name} PROPERTIES SUFFIX ".so")')

    with open('CMakeLists.txt', 'w') as f:
        for line in lines_to_write:
            f.write(f'{line}\n')
    # Done making CMakeLists.txt
    subprocess.call('cmake -G Ninja'.split())
    subprocess.call('ninja')
    sys.path.append('.')
    if python_module_name == 'test_struct':
        sys.stdout.flush()
        print('Testing Python lib...')
        import test_struct
        test_obj = test_struct.testers.test_my_struct()
        print(test_obj.an_int)
        if use_pybind_stl:
            print(test_obj.a_vector)


def main():
    all_includes_fn =  make_all_includes()
    sources_to_compile = make_bindings_code(all_includes_fn)
    compile_sources(sources_to_compile)


if __name__ == '__main__':
    main()<|MERGE_RESOLUTION|>--- conflicted
+++ resolved
@@ -42,19 +42,13 @@
 def make_bindings_code(all_includes_fn):
     shutil.rmtree(bindings_dir, ignore_errors=True)
     os.mkdir(bindings_dir)
-<<<<<<< HEAD
-    binder_executable = glob.glob(f"{os.getcwd()}/../../build/llvm-4.0.0/build_4.0.0*/bin/binder")[0]
-    command = f'{binder_executable} --root-module test_struct --prefix {os.getcwd()}/{bindings_dir}/ --bind testers {all_includes_fn} -- -std=c++11 -I{os.getcwd()}/include -DNDEBUG -v'.split()
-    print(" ".join(command))
-=======
     command = (f'{binder_executable} --root-module {python_module_name} '
                f'--prefix {os.getcwd()}/{bindings_dir}/ '
                f'--bind {this_project_namespace_to_bind} '
                + ('--config config.cfg ' if use_pybind_stl else '') +
-               f'-trace {all_includes_fn}  -- -std=c++11 '
+               f' {all_includes_fn} -- -std=c++11 '
                f'-I{this_project_include} -DNDEBUG -v').split()
     print(' '.join(command))
->>>>>>> e4b55bbb
     ret = subprocess.call(command)
     sources_to_compile = []
     with open(f'{bindings_dir}/{python_module_name}.sources', 'r') as fh:
