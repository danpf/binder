--- conflicted
+++ resolved
@@ -58,31 +58,17 @@
 
 // This function takes care about the LLVM/Clang bug which was fixed in LLVM6/Clang6.
 // The body of the function is a backport from LLVM6.
-<<<<<<< HEAD
-static std::string getQualifiedNameAsStringLLVM5Fix( NamedDecl const *E) {
-	std::string correct;
-	llvm::raw_string_ostream OS(correct);
-	const DeclContext *Ctx = E->getDeclContext();
-	SmallVector<const DeclContext *, 10> Contexts;
-=======
 std::string getQualifiedNameAsStringLLVM5Fix( NamedDecl const *E) {
 	std::string correct;
 	llvm::raw_string_ostream OS(correct);
 	DeclContext const *Ctx = E->getDeclContext();
 	SmallVector<DeclContext const *, 10> Contexts;
->>>>>>> eee9efa0
 	while (Ctx && isa<NamedDecl>(Ctx)) {
 		Contexts.push_back(Ctx);
 		Ctx = Ctx->getParent();
 	}
 	for (const DeclContext *DC : reverse(Contexts)) {
 		if (const auto *ED = dyn_cast<EnumDecl>(DC)) {
-<<<<<<< HEAD
-			if ( ED->isScoped() ) {OS<<*ED; OS<<"::";} else continue;
-		} 
-		else 
-			{ OS << *cast<NamedDecl>(DC);  OS<<"::";}
-=======
 			if ( ED->isScoped() ) {
 				OS<<*ED; OS<<"::";
 				} else continue;
@@ -90,7 +76,6 @@
 			OS << *cast<NamedDecl>(DC);  
 			OS<<"::";
 		}
->>>>>>> eee9efa0
 	}
 	if ((E->getDeclName() || isa<DecompositionDecl>(E))) OS<<*E; else  OS<<"(anonymous)";
 	return correct;
