--- conflicted
+++ resolved
@@ -132,11 +132,8 @@
 
 			 { "<memory>", {"std::uninitialized_copy"} },
 
-<<<<<<< HEAD
-=======
 			 { "<functional>", {"std::function", "std::_Manager_operation", "std::bad_function_call"} },
 
->>>>>>> eee9efa0
 			};
 
 		for(auto const & include_types : include_types_map ) {
